[package]
name = "htsget-test"
version = "0.5.4"
rust-version = "1.67"
authors = ["Marko Malenic <mmalenic1@gmail.com>"]
edition = "2021"
license = "MIT"
description = "Common test functions and utilities used by htsget-rs."
documentation = "https://github.com/umccr/htsget-rs/blob/main/htsget-test/README.md"
homepage = "https://github.com/umccr/htsget-rs/blob/main/htsget-test/README.md"
repository = "https://github.com/umccr/htsget-rs"

[features]
http = [
    "dep:async-trait",
    "dep:http",
    "dep:serde_json",
    "dep:serde",
    "dep:htsget-config",
    "dep:noodles",
    "dep:reqwest",
    "dep:tokio",
    "dep:futures",
    "dep:mime",
    "dep:base64"
]
aws-mocks = [
    "s3-storage",
    "dep:tempfile",
    "dep:aws-sdk-s3",
    "dep:aws-config",
    "dep:aws-credential-types",
    "dep:s3s",
    "dep:s3s-fs",
    "dep:s3s-aws"
]
s3-storage = ["htsget-config?/s3-storage"]
url-storage = ["htsget-config?/url-storage"]
default = []

[dependencies]
# Server tests dependencies
htsget-config = { version = "0.8.1", path = "../htsget-config", default-features = false, optional = true }

<<<<<<< HEAD
noodles = { version = "0.60", optional = true, features = ["async", "bgzf", "vcf", "cram", "bcf", "bam", "fasta"] }
=======
noodles = { version = "0.65", optional = true, features = ["async", "bgzf", "vcf"] }
>>>>>>> 44fc6e34

reqwest = { version = "0.11", default-features = false, features = ["json", "rustls-tls"], optional = true }
tokio = { version = "1", features = ["rt-multi-thread", "fs"], optional = true }
futures = { version = "0.3", optional = true }
async-trait = { version = "0.1", optional = true }
http = { version = "0.2", optional = true }
mime = { version = "0.3", optional = true }
serde_json = { version = "1.0", features = ["preserve_order"], optional = true }
serde = { version = "1", optional = true }
base64 = { version = "0.21", optional = true }

tempfile = { version = "3.3", optional = true }
aws-sdk-s3 = { version = "0.34", features = ["test-util"], optional = true }
aws-config = { version = "0.56", optional = true }
aws-credential-types = { version = "0.56", features = ["test-util"], optional = true }
s3s = { version = "0.8", optional = true }
s3s-fs = { version = "0.8", optional = true }
s3s-aws = { version = "0.8", optional = true }

# Default dependencies
rcgen = "0.12"<|MERGE_RESOLUTION|>--- conflicted
+++ resolved
@@ -42,11 +42,7 @@
 # Server tests dependencies
 htsget-config = { version = "0.8.1", path = "../htsget-config", default-features = false, optional = true }
 
-<<<<<<< HEAD
-noodles = { version = "0.60", optional = true, features = ["async", "bgzf", "vcf", "cram", "bcf", "bam", "fasta"] }
-=======
-noodles = { version = "0.65", optional = true, features = ["async", "bgzf", "vcf"] }
->>>>>>> 44fc6e34
+noodles = { version = "0.65", optional = true, features = ["async", "bgzf", "vcf", "cram", "bcf", "bam", "fasta"] }
 
 reqwest = { version = "0.11", default-features = false, features = ["json", "rustls-tls"], optional = true }
 tokio = { version = "1", features = ["rt-multi-thread", "fs"], optional = true }
