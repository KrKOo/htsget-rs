--- conflicted
+++ resolved
@@ -134,11 +134,8 @@
   #[cfg(feature = "s3-storage")]
   use crate::htsget::from_storage::tests::with_aws_storage_fn;
   use crate::htsget::from_storage::tests::with_local_storage_fn;
-<<<<<<< HEAD
+  use crate::htsget::search::SearchAll;
   use crate::htsget::vcf_search::VcfSearch;
-=======
-  use crate::htsget::search::SearchAll;
->>>>>>> 7791cc77
   use crate::storage::local::LocalStorage;
   use crate::{Class::Header, Headers, HtsGetError::NotFound, Response, Url};
 
@@ -287,7 +284,6 @@
   }
 
   #[tokio::test]
-<<<<<<< HEAD
   async fn search_header_with_non_existent_reference_name() {
     with_local_storage(|storage| async move {
       let search = VcfSearch::new(storage.clone());
@@ -299,7 +295,9 @@
       assert!(matches!(response, Err(NotFound(_))));
     })
     .await;
-=======
+  }
+
+  #[tokio::test]
   async fn get_header_end_offset() {
     with_local_storage_fn(
       |storage| async move {
@@ -316,7 +314,6 @@
       &[INDEX_FILE_LOCATION],
     )
     .await
->>>>>>> 7791cc77
   }
 
   #[cfg(feature = "s3-storage")]
