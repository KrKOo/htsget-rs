--- conflicted
+++ resolved
@@ -74,11 +74,7 @@
   #[error("{0}: {1}")]
   IoError(String, io::Error),
 
-<<<<<<< HEAD
   #[error("url response data server error: {0}")]
-=======
-  #[error("url response ticket server error: {0}")]
->>>>>>> 0f7fc32a
   DataServerError(String),
 
   #[error("invalid input: {0}")]
